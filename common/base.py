--- conflicted
+++ resolved
@@ -1,6 +1,6 @@
 # -*- coding: utf-8 -*-
 #
-# Copyright (c) 2014-2015 Université Catholique de Louvain.
+# Copyright (c) 2014 Université Catholique de Louvain.
 #
 # This file is part of INGInious.
 #
@@ -17,19 +17,13 @@
 # You should have received a copy of the GNU Affero General Public
 # License along with INGInious.  If not, see <http://www.gnu.org/licenses/>.
 """ Basic dependencies for every modules that uses INGInious """
-<<<<<<< HEAD
 import codecs
 import json
 import os.path
 import re
-
 import common.custom_yaml
 
-=======
-import re
-
 # Configuration for common modules
->>>>>>> 381cfad4
 
 
 def get_tasks_directory():
@@ -37,12 +31,6 @@
     return get_tasks_directory.tasks_directory
 get_tasks_directory.tasks_directory = "trolol"
 
-<<<<<<< HEAD
-    def load(self, path):
-        """ Load the config from a file """
-        self.update(load_json_or_yaml(path))
-=======
->>>>>>> 381cfad4
 
 def get_allowed_file_extensions():
     """ Returns a list containing the allowed file extensions (for file uploads) """
