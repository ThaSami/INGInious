# -*- coding: utf-8 -*-
#
# Copyright (c) 2014-2015 Université Catholique de Louvain.
#
# This file is part of INGInious.
#
# INGInious is free software: you can redistribute it and/or modify
# it under the terms of the GNU Affero General Public License as published
# by the Free Software Foundation, either version 3 of the License, or
# (at your option) any later version.
#
# INGInious is distributed in the hope that it will be useful,
# but WITHOUT ANY WARRANTY; without even the implied warranty of
# MERCHANTABILITY or FITNESS FOR A PARTICULAR PURPOSE.  See the
# GNU Affero General Public License for more details.
#
# You should have received a copy of the GNU Affero General Public
# License along with INGInious.  If not, see <http://www.gnu.org/licenses/>.
""" Contains the class Course and utility functions """
<<<<<<< HEAD
import os.path

from common.base import INGIniousConfiguration, id_checker, load_json_or_yaml, write_json_or_yaml
from common.task_file_managers.manage import get_readable_tasks
=======
import json
import os.path

from common.base import get_tasks_directory, id_checker
from common.task_file_managers.tasks_file_manager import TaskFileManager
>>>>>>> 381cfad4
import common.tasks


class Course(object):

    """ Represents a course """

    _task_class = common.tasks.Task

    @classmethod
    def _get_course_descriptor_path(cls, courseid):
        """Returns the path to the file that describes the course 'courseid'"""
        if not id_checker(courseid):
            raise Exception("Course with invalid name: " + courseid)
<<<<<<< HEAD
        base_file = os.path.join(INGIniousConfiguration["tasks_directory"], courseid, "course")
        if os.path.isfile(base_file + ".yaml"):
            return base_file + ".yaml"
        else:
            return base_file + ".json"
        return base_file + ".yaml"  # by default, YAML.

    @classmethod
    def get_course_descriptor_content(cls, courseid):
        """ Returns the content of the dict that describes the course """
        return load_json_or_yaml(cls._get_course_descriptor_path(courseid))

    @classmethod
    def update_course_descriptor_content(cls, courseid, content):
        """ Updates the content of the dict that describes the course """
        return write_json_or_yaml(cls._get_course_descriptor_path(courseid), content)
=======
        return os.path.join(get_tasks_directory(), courseid, "course.json")
>>>>>>> 381cfad4

    @classmethod
    def get_all_courses(cls):
        """Returns a table containing courseid=>Course pairs."""
<<<<<<< HEAD
        files = [os.path.splitext(f)[0] for f in os.listdir(INGIniousConfiguration["tasks_directory"]) if
                 os.path.isfile(os.path.join(INGIniousConfiguration["tasks_directory"], f, "course.yaml")) or
                 os.path.isfile(os.path.join(INGIniousConfiguration["tasks_directory"], f, "course.json"))]
=======
        files = [os.path.splitext(f)[0] for f in os.listdir(get_tasks_directory()) if os.path.isfile(os.path.join(get_tasks_directory(), f, "course.json"))]
>>>>>>> 381cfad4
        output = {}
        for course in files:
            try:
                output[course] = cls(course)
            except:  # todo log the error
                pass
        return output

    def __init__(self, courseid):
        """Constructor. courseid is the name of the the folder containing the file course.json"""
        self._content = self.get_course_descriptor_content(courseid)
        self._id = courseid
        self._tasks_cache = None

    def get_task(self, taskid):
        """ Return the class with name taskid """
        return self._task_class(self, taskid)

    def get_id(self):
        """ Return the _id of this course """
        return self._id

    def get_course_tasks_directory(self):
        """Return the complete path to the tasks directory of the course"""
        return os.path.join(get_tasks_directory(), self._id)

    def get_tasks(self):
        """Get all tasks in this course"""
        if self._tasks_cache is None:
            tasks = get_readable_tasks(self.get_id())
            output = {}
            for task in tasks:
                try:
                    output[task] = self.get_task(task)
                except:
                    pass
            self._tasks_cache = output
        return self._tasks_cache<|MERGE_RESOLUTION|>--- conflicted
+++ resolved
@@ -1,6 +1,6 @@
 # -*- coding: utf-8 -*-
 #
-# Copyright (c) 2014-2015 Université Catholique de Louvain.
+# Copyright (c) 2014 Université Catholique de Louvain.
 #
 # This file is part of INGInious.
 #
@@ -17,18 +17,11 @@
 # You should have received a copy of the GNU Affero General Public
 # License along with INGInious.  If not, see <http://www.gnu.org/licenses/>.
 """ Contains the class Course and utility functions """
-<<<<<<< HEAD
-import os.path
-
-from common.base import INGIniousConfiguration, id_checker, load_json_or_yaml, write_json_or_yaml
-from common.task_file_managers.manage import get_readable_tasks
-=======
 import json
 import os.path
 
-from common.base import get_tasks_directory, id_checker
-from common.task_file_managers.tasks_file_manager import TaskFileManager
->>>>>>> 381cfad4
+from common.base import get_tasks_directory, id_checker, load_json_or_yaml, write_json_or_yaml
+from common.task_file_managers.manage import get_readable_tasks
 import common.tasks
 
 
@@ -43,8 +36,8 @@
         """Returns the path to the file that describes the course 'courseid'"""
         if not id_checker(courseid):
             raise Exception("Course with invalid name: " + courseid)
-<<<<<<< HEAD
-        base_file = os.path.join(INGIniousConfiguration["tasks_directory"], courseid, "course")
+        return os.path.join(get_tasks_directory(), courseid, "course.json")
+        base_file = os.path.join(get_tasks_directory(), courseid, "course")
         if os.path.isfile(base_file + ".yaml"):
             return base_file + ".yaml"
         else:
@@ -60,20 +53,13 @@
     def update_course_descriptor_content(cls, courseid, content):
         """ Updates the content of the dict that describes the course """
         return write_json_or_yaml(cls._get_course_descriptor_path(courseid), content)
-=======
-        return os.path.join(get_tasks_directory(), courseid, "course.json")
->>>>>>> 381cfad4
 
     @classmethod
     def get_all_courses(cls):
         """Returns a table containing courseid=>Course pairs."""
-<<<<<<< HEAD
-        files = [os.path.splitext(f)[0] for f in os.listdir(INGIniousConfiguration["tasks_directory"]) if
-                 os.path.isfile(os.path.join(INGIniousConfiguration["tasks_directory"], f, "course.yaml")) or
-                 os.path.isfile(os.path.join(INGIniousConfiguration["tasks_directory"], f, "course.json"))]
-=======
-        files = [os.path.splitext(f)[0] for f in os.listdir(get_tasks_directory()) if os.path.isfile(os.path.join(get_tasks_directory(), f, "course.json"))]
->>>>>>> 381cfad4
+        files = [os.path.splitext(f)[0] for f in os.listdir(get_tasks_directory()) if
+                 os.path.isfile(os.path.join(get_tasks_directory(), f, "course.yaml")) or
+                 os.path.isfile(os.path.join(get_tasks_directory(), f, "course.json"))]
         output = {}
         for course in files:
             try:
