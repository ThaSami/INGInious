# -*- coding: utf-8 -*-
#
# This file is part of INGInious. See the LICENSE and the COPYRIGHTS files for
# more information about the licensing of this file.

""" Task page """
import json
import mimetypes
import posixpath
import urllib.error
import urllib.parse
import urllib.request
import random
import time

import web
from bson.objectid import ObjectId
from collections import OrderedDict
from pymongo import ReturnDocument

from inginious.common import exceptions
from inginious.frontend.pages.utils import INGIniousPage


class BaseTaskPage(object):
    """ Display a task (and allow to reload old submission/file uploaded during a submission) """

    def __init__(self, calling_page):
        self.cp = calling_page
        self.submission_manager = self.cp.submission_manager
        self.user_manager = self.cp.user_manager
        self.database = self.cp.database
        self.course_factory = self.cp.course_factory
        self.template_helper = self.cp.template_helper
        self.default_allowed_file_extensions = self.cp.default_allowed_file_extensions
        self.default_max_file_size = self.cp.default_max_file_size
        self.webterm_link = self.cp.webterm_link
        self.plugin_manager = self.cp.plugin_manager

    def set_selected_submission(self, course, task, submissionid):
        """ Set submission whose id is `submissionid` to selected grading submission for the given course/task.
            Returns a boolean indicating whether the operation was successful or not.
        """

        submission = self.submission_manager.get_submission(submissionid)

        # Do not continue if submission does not exist or is not owned by current user
        if not submission:
            return False

        # Check if the submission if from this task/course!
        if submission["taskid"] != task.get_id() or submission["courseid"] != course.get_id():
            return False

        is_staff = self.user_manager.has_staff_rights_on_course(course, self.user_manager.session_username())

        # Do not enable submission selection after deadline
        if not task.get_accessible_time().is_open() and not is_staff:
            return False

        # Only allow to set submission if the student must choose their best submission themselves
        if task.get_evaluate() != 'student' and not is_staff:
            return False

        # Check if task is done per group/team
        if task.is_group_task() and not is_staff:
            group = self.database.aggregations.find_one(
                {"courseid": task.get_course_id(), "groups.students": self.user_manager.session_username()},
                {"groups": {"$elemMatch": {"students": self.user_manager.session_username()}}})
            students = group["groups"][0]["students"]
        else:
            students = [self.user_manager.session_username()]

        # Check if group/team is the same
        if students == submission["username"]:
            self.database.user_tasks.update_many(
                {"courseid": task.get_course_id(), "taskid": task.get_id(), "username": {"$in": students}},
                {"$set": {"submissionid": submission['_id'],
                          "grade": submission['grade'],
                          "succeeded": submission["result"] == "success"}})
            return True
        else:
            return False

    def GET(self, courseid, taskid, isLTI):
        """ GET request """
        username = self.user_manager.session_username()

        # Fetch the course
        try:
            course = self.course_factory.get_course(courseid)
        except exceptions.CourseNotFoundException as ex:
            raise web.notfound(str(ex))

        if isLTI and not self.user_manager.course_is_user_registered(course):
            self.user_manager.course_register_user(course, force=True)

        if not self.user_manager.course_is_open_to_user(course, username, isLTI):
            return self.template_helper.get_renderer().course_unavailable()

        # Fetch the task
        try:
            tasks = OrderedDict((tid, t) for tid, t in course.get_tasks().items() if self.user_manager.task_is_visible_by_user(t, username, isLTI))
            task = tasks[taskid]
        except exceptions.TaskNotFoundException as ex:
            raise web.notfound(str(ex))

        if not self.user_manager.task_is_visible_by_user(task, username, isLTI):
            return self.template_helper.get_renderer().task_unavailable()

        # Compute previous and next taskid
        keys = list(tasks.keys())
        index = keys.index(taskid)
        previous_taskid = keys[index - 1] if index > 0 else None
        next_taskid = keys[index + 1] if index < len(keys) - 1 else None

        self.user_manager.user_saw_task(username, courseid, taskid)

        is_staff = self.user_manager.has_staff_rights_on_course(course, username)

        userinput = web.input()
        if "submissionid" in userinput and "questionid" in userinput:
            # Download a previously submitted file
            submission = self.submission_manager.get_submission(userinput["submissionid"], user_check=not is_staff)
            if submission is None:
                raise web.notfound()
            sinput = self.submission_manager.get_input_from_submission(submission, True)
            if userinput["questionid"] not in sinput:
                raise web.notfound()

            if isinstance(sinput[userinput["questionid"]], dict):
                # File uploaded previously
                mimetypes.init()
                mime_type = mimetypes.guess_type(urllib.request.pathname2url(sinput[userinput["questionid"]]['filename']))
                web.header('Content-Type', mime_type[0])
                return sinput[userinput["questionid"]]['value']
            else:
                # Other file, download it as text
                web.header('Content-Type', 'text/plain')
                return sinput[userinput["questionid"]]
        else:
            # Generate random inputs and save it into db
            random.seed(str(username if username is not None else "") + taskid + courseid + str(
                time.time() if task.regenerate_input_random() else ""))
            random_input_list = [random.random() for i in range(task.get_number_input_random())]

            user_task = self.database.user_tasks.find_one_and_update(
                {
                    "courseid": task.get_course_id(),
                    "taskid": task.get_id(),
                    "username": self.user_manager.session_username()
                },
                {
                    "$set": {"random": random_input_list}
                },
                return_document=ReturnDocument.AFTER
            )

            submissionid = user_task.get('submissionid', None)
            eval_submission = self.database.submissions.find_one({'_id': ObjectId(submissionid)}) if submissionid else None

            students = [self.user_manager.session_username()]
            if task.is_group_task() and not self.user_manager.has_admin_rights_on_course(course, username):
                group = self.database.aggregations.find_one(
                    {"courseid": task.get_course_id(), "groups.students": self.user_manager.session_username()},
                    {"groups": {"$elemMatch": {"students": self.user_manager.session_username()}}})
                if group is not None and len(group["groups"]) > 0:
                    students = group["groups"][0]["students"]
                # we don't care for the other case, as the student won't be able to submit.

            submissions = self.submission_manager.get_user_submissions(task) if self.user_manager.session_logged_in() else []
            user_info = self.database.users.find_one({"username": username})

            # Display the task itself
            return self.template_helper.get_renderer().task(user_info, course, task, submissions,
                                                            students, eval_submission, user_task, previous_taskid, next_taskid, self.webterm_link, random_input_list)

    def POST(self, courseid, taskid, isLTI):
        """ POST a new submission """
        username = self.user_manager.session_username()

<<<<<<< HEAD
            task = course.get_task(taskid)
            if not self.user_manager.task_is_visible_by_user(task, username, isLTI):
                return self.template_helper.get_renderer().task_unavailable()

            self.user_manager.user_saw_task(username, courseid, taskid)

            is_staff = self.user_manager.has_staff_rights_on_course(course, username)
            is_admin = self.user_manager.has_admin_rights_on_course(course, username)

            userinput = web.input()
            if "@action" in userinput and userinput["@action"] == "submit":
                # Verify rights
                if not self.user_manager.task_can_user_submit(task, username, isLTI):
                    return json.dumps({"status": "error", "text": _("You are not allowed to submit for this task.")})
                    
                # Retrieve input random and check still valid
                random_input = self.database.user_tasks.find_one({"courseid": task.get_course_id(), "taskid": task.get_id(), "username": username}, { "random": 1 })
                random_input = random_input["random"] if "random" in random_input else []
                for i in range(0, len(random_input)):
                    s = "@random_" + str(i)
                    if s not in userinput or float(userinput[s]) != random_input[i]:
                        return json.dumps({"status": "error", "text": _("Your task has been regenerated. This current task is outdated.")})

                # Reparse user input with array for multiple choices
                init_var = {
                    problem.get_id(): problem.input_type()()
                    for problem in task.get_problems() if problem.input_type() in [dict, list]
                }
                userinput = task.adapt_input_for_backend(web.input(**init_var))

                if not task.input_is_consistent(userinput, self.default_allowed_file_extensions, self.default_max_file_size):
                    web.header('Content-Type', 'application/json')
                    return json.dumps({"status": "error", "text": _("Please answer to all the questions and verify the extensions of the files "
                                                                  "you want to upload. Your responses were not tested.")})
                del userinput['@action']

                # Get debug info if the current user is an admin
                debug = is_admin
                if "@debug-mode" in userinput:
                    if userinput["@debug-mode"] == "ssh" and debug:
                        debug = "ssh"
                    del userinput['@debug-mode']

                # Start the submission
                try:
                    submissionid, oldsubids = self.submission_manager.add_job(task, userinput, debug)
                    web.header('Content-Type', 'application/json')
                    return json.dumps({"status": "ok", "submissionid": str(submissionid), "remove": oldsubids, "text": _("<b>Your submission has been sent...</b>")})
                except Exception as ex:
                    web.header('Content-Type', 'application/json')
                    return json.dumps({"status": "error", "text": str(ex)})

            elif "@action" in userinput and userinput["@action"] == "check" and "submissionid" in userinput:
                result = self.submission_manager.get_submission(userinput['submissionid'], user_check=not is_staff)
                if result is None:
                    web.header('Content-Type', 'application/json')
                    return json.dumps({'status': "error", "text": _("Internal error")})
                elif self.submission_manager.is_done(result, user_check=not is_staff):
                    web.header('Content-Type', 'application/json')
                    result = self.submission_manager.get_input_from_submission(result)
                    result = self.submission_manager.get_feedback_from_submission(task, result, show_everything=is_staff)

                    # user_task always exists as we called user_saw_task before
                    user_task = self.database.user_tasks.find_one({
                        "courseid":task.get_course_id(),
                        "taskid": task.get_id(),
                        "username": self.user_manager.session_username()
                    })

                    default_submissionid = user_task.get('submissionid', None)
                    if default_submissionid is None:
                        # This should never happen, as user_manager.update_user_stats is called whenever a submission is done.
                        return json.dumps({'status': "error", "text": _("Internal error")})

                    return self.submission_to_json(task, result, is_admin, False, default_submissionid == result['_id'], tags=task.get_tags())
                else:
                    web.header('Content-Type', 'application/json')
                    return self.submission_to_json(task, result, is_admin)

            elif "@action" in userinput and userinput["@action"] == "load_submission_input" and "submissionid" in userinput:
                submission = self.submission_manager.get_submission(userinput["submissionid"], user_check=not is_staff)
                submission = self.submission_manager.get_input_from_submission(submission)
                submission = self.submission_manager.get_feedback_from_submission(task, submission, show_everything=is_staff)
                if not submission:
                    raise web.notfound()
=======
        course = self.course_factory.get_course(courseid)
        if not self.user_manager.course_is_open_to_user(course, username, isLTI):
            return self.template_helper.get_renderer().course_unavailable()

        task = course.get_task(taskid)
        if not self.user_manager.task_is_visible_by_user(task, username, isLTI):
            return self.template_helper.get_renderer().task_unavailable()

        self.user_manager.user_saw_task(username, courseid, taskid)

        is_staff = self.user_manager.has_staff_rights_on_course(course, username)
        is_admin = self.user_manager.has_admin_rights_on_course(course, username)

        userinput = web.input()
        if "@action" in userinput and userinput["@action"] == "submit":
            # Verify rights
            if not self.user_manager.task_can_user_submit(task, username, isLTI):
                return json.dumps({"status": "error", "text": _("You are not allowed to submit for this task.")})

            # Retrieve input random and check still valid
            random_input = self.database.user_tasks.find_one({"courseid": task.get_course_id(), "taskid": task.get_id(), "username": username}, { "random": 1 })
            random_input = random_input["random"] if "random" in random_input else []
            for i in range(0, len(random_input)):
                s = "@random_" + str(i)
                if s not in userinput or float(userinput[s]) != random_input[i]:
                    return json.dumps({"status": "error", "text": _("Your task has been regenerated. This current task is outdated.")})

            # Reparse user input with array for multiple choices
            init_var = {
                problem.get_id(): problem.input_type()()
                for problem in task.get_problems() if problem.input_type() in [dict, list]
            }
            userinput = task.adapt_input_for_backend(web.input(**init_var))

            if not task.input_is_consistent(userinput, self.default_allowed_file_extensions, self.default_max_file_size):
>>>>>>> cf729597
                web.header('Content-Type', 'application/json')
                return json.dumps({"status": "error", "text": _("Please answer to all the questions and verify the extensions of the files "
                                                              "you want to upload. Your responses were not tested.")})
            del userinput['@action']

            # Get debug info if the current user is an admin
            debug = is_admin
            if "@debug-mode" in userinput:
                if userinput["@debug-mode"] == "ssh" and debug:
                    debug = "ssh"
                del userinput['@debug-mode']

            # Start the submission
            try:
                submissionid, oldsubids = self.submission_manager.add_job(task, userinput, debug)
                web.header('Content-Type', 'application/json')
                return json.dumps({"status": "ok", "submissionid": str(submissionid), "remove": oldsubids, "text": _("<b>Your submission has been sent...</b>")})
            except Exception as ex:
                web.header('Content-Type', 'application/json')
                return json.dumps({"status": "error", "text": str(ex)})

        elif "@action" in userinput and userinput["@action"] == "check" and "submissionid" in userinput:
            result = self.submission_manager.get_submission(userinput['submissionid'], user_check=not is_staff)
            if result is None:
                web.header('Content-Type', 'application/json')
                return json.dumps({'status': "error", "text": _("Internal error")})
            elif self.submission_manager.is_done(result, user_check=not is_staff):
                web.header('Content-Type', 'application/json')
                result = self.submission_manager.get_input_from_submission(result)
                result = self.submission_manager.get_feedback_from_submission(result, show_everything=is_staff)

                # user_task always exists as we called user_saw_task before
                user_task = self.database.user_tasks.find_one({
                    "courseid":task.get_course_id(),
                    "taskid": task.get_id(),
                    "username": {"$in": result["username"]}
                })

                default_submissionid = user_task.get('submissionid', None)
                if default_submissionid is None:
                    # This should never happen, as user_manager.update_user_stats is called whenever a submission is done.
                    return json.dumps({'status': "error", "text": _("Internal error")})

                return self.submission_to_json(task, result, is_admin, False, default_submissionid == result['_id'], tags=task.get_tags())
            else:
                web.header('Content-Type', 'application/json')
                return self.submission_to_json(task, result, is_admin)

        elif "@action" in userinput and userinput["@action"] == "load_submission_input" and "submissionid" in userinput:
            submission = self.submission_manager.get_submission(userinput["submissionid"], user_check=not is_staff)
            submission = self.submission_manager.get_input_from_submission(submission)
            submission = self.submission_manager.get_feedback_from_submission(submission, show_everything=is_staff)
            if not submission:
                raise web.notfound()
            web.header('Content-Type', 'application/json')

            return self.submission_to_json(task, submission, is_admin, True, tags=task.get_tags())

        elif "@action" in userinput and userinput["@action"] == "kill" and "submissionid" in userinput:
            self.submission_manager.kill_running_submission(userinput["submissionid"])  # ignore return value
            web.header('Content-Type', 'application/json')
            return json.dumps({'status': 'done'})
        elif "@action" in userinput and userinput["@action"] == "set_submission" and "submissionid" in userinput:
            web.header('Content-Type', 'application/json')
            if task.get_evaluate() != 'student':
                return json.dumps({'status': "error"})

            if self.set_selected_submission(course, task, userinput["submissionid"]):
                return json.dumps({'status': 'done'})
            else:
                return json.dumps({'status': 'error'})
        else:
            raise web.notfound()

    def submission_to_json(self, task, data, debug, reloading=False, replace=False, tags={}):
        """ Converts a submission to json (keeps only needed fields) """

        if "ssh_host" in data:
            return json.dumps({'status': "waiting", 'text': "<b>SSH server active</b>",
                               'ssh_host': data["ssh_host"], 'ssh_port': data["ssh_port"],
                               'ssh_password': data["ssh_password"]})

        # Here we are waiting. Let's send some useful information.
        waiting_data = self.submission_manager.get_job_queue_info(data["jobid"]) if "jobid" in data else None
        if waiting_data is not None and not reloading:
            nb_tasks_before, approx_wait_time = waiting_data
            wait_time = round(approx_wait_time)
            if nb_tasks_before == -1 and wait_time <= 0:
                text = _("<b>INGInious is currently grading your answers.<b/> (almost done)")
            elif nb_tasks_before == -1:
                text = _("<b>INGInious is currently grading your answers.<b/> (Approx. wait time: {} seconds)").format(
                    wait_time)
            elif nb_tasks_before == 0:
                text = _("<b>You are next in the waiting queue!</b>")
            elif nb_tasks_before == 1:
                text = _("<b>There is one task in front of you in the waiting queue.</b>")
            else:
                text = _("<b>There are {} tasks in front of you in the waiting queue.</b>").format(nb_tasks_before)

            return json.dumps({'status': "waiting", 'text': text})

        tojson = {
            'status': data['status'],
            'result': data.get('result', 'crash'),
            'id': str(data["_id"]),
            'submitted_on': str(data['submitted_on']),
            'grade': str(data.get("grade", 0.0)),
            'replace': replace and not reloading  # Replace the evaluated submission
        }

        if "text" in data:
            tojson["text"] = data["text"]
        if "problems" in data:
            tojson["problems"] = data["problems"]

        if debug:
            tojson["debug"] = data

        if tojson['status'] == 'waiting':
            tojson["text"] = _("<b>Your submission has been sent...</b>")
        elif tojson["result"] == "failed":
            tojson["text"] = _("There are some errors in your answer. Your score is {score}%.").format(score=data["grade"])
        elif tojson["result"] == "success":
            tojson["text"] = _("Your answer passed the tests! Your score is {score}%.").format(score=data["grade"])
        elif tojson["result"] == "timeout":
            tojson["text"] = _("Your submission timed out. Your score is {score}%.").format(score=data["grade"])
        elif tojson["result"] == "overflow":
            tojson["text"] = _("Your submission made an overflow. Your score is {score}%.").format(score=data["grade"])
        elif tojson["result"] == "killed":
            tojson["text"] = _("Your submission was killed.")
        else:
            tojson["text"] = _("An internal error occurred. Please retry later. "
                               "If the error persists, send an email to the course administrator.")

        tojson["text"] = "<b>" + tojson["text"] + " " + _("[Submission #{submissionid}]").format(submissionid=data["_id"]) + "</b>" + data.get("text", "")
        tojson["text"] = self.plugin_manager.call_hook_recursive("feedback_text", task=task, submission=data, text=tojson["text"])["text"]

        if reloading:
            # Set status='ok' because we are reloading an old submission.
            tojson["status"] = 'ok'
            # And also include input
            tojson["input"] = data.get('input', {})

        if "tests" in data:
            tojson["tests"] = {}
            if tags:
                for tag in tags[0]+tags[1]: # Tags only visible for admins should not appear in the json for students.
                    if (tag.is_visible_for_student() or debug) and tag.get_id() in data["tests"]:
                        tojson["tests"][tag.get_id()] = data["tests"][tag.get_id()]
            if debug: #We add also auto tags when we are admin
                for tag in data["tests"]:
                    if tag.startswith("*auto-tag-"):
                        tojson["tests"][tag] = data["tests"][tag]

        # allow plugins to insert javascript to be run in the browser after the submission is loaded
        tojson["feedback_script"] = "".join(self.plugin_manager.call_hook("feedback_script", task=task, submission=data))

        return json.dumps(tojson, default=str)


class TaskPageStaticDownload(INGIniousPage):
    """ Allow to download files stored in the task folder """

    def is_lti_page(self):
        # authorize LTI sessions to download static files
        return True

    def GET(self, courseid, taskid, path):  # pylint: disable=arguments-differ
        """ GET request """
        try:
            course = self.course_factory.get_course(courseid)
            if not self.user_manager.course_is_open_to_user(course):
                return self.template_helper.get_renderer().course_unavailable()

            path_norm = posixpath.normpath(urllib.parse.unquote(path))

            if taskid == "$common":
                public_folder = course.get_fs().from_subfolder("$common").from_subfolder("public")
            else:

                task = course.get_task(taskid)
                if not self.user_manager.task_is_visible_by_user(task):  # ignore LTI check here
                    return self.template_helper.get_renderer().task_unavailable()

                public_folder = task.get_fs().from_subfolder("public")
            (method, mimetype_or_none, file_or_url) = public_folder.distribute(path_norm, False)

            if method == "local":
                web.header('Content-Type', mimetype_or_none)
                return file_or_url
            elif method == "url":
                raise web.redirect(file_or_url)
            else:
                raise web.notfound()
        except web.HTTPError as error_or_redirect:
            raise error_or_redirect
        except:
            if web.config.debug:
                raise
            else:
                raise web.notfound()


class TaskPage(INGIniousPage):
    def GET(self, courseid, taskid):
        return BaseTaskPage(self).GET(courseid, taskid, False)

    def POST(self, courseid, taskid):
        return BaseTaskPage(self).POST(courseid, taskid, False)<|MERGE_RESOLUTION|>--- conflicted
+++ resolved
@@ -179,93 +179,6 @@
         """ POST a new submission """
         username = self.user_manager.session_username()
 
-<<<<<<< HEAD
-            task = course.get_task(taskid)
-            if not self.user_manager.task_is_visible_by_user(task, username, isLTI):
-                return self.template_helper.get_renderer().task_unavailable()
-
-            self.user_manager.user_saw_task(username, courseid, taskid)
-
-            is_staff = self.user_manager.has_staff_rights_on_course(course, username)
-            is_admin = self.user_manager.has_admin_rights_on_course(course, username)
-
-            userinput = web.input()
-            if "@action" in userinput and userinput["@action"] == "submit":
-                # Verify rights
-                if not self.user_manager.task_can_user_submit(task, username, isLTI):
-                    return json.dumps({"status": "error", "text": _("You are not allowed to submit for this task.")})
-                    
-                # Retrieve input random and check still valid
-                random_input = self.database.user_tasks.find_one({"courseid": task.get_course_id(), "taskid": task.get_id(), "username": username}, { "random": 1 })
-                random_input = random_input["random"] if "random" in random_input else []
-                for i in range(0, len(random_input)):
-                    s = "@random_" + str(i)
-                    if s not in userinput or float(userinput[s]) != random_input[i]:
-                        return json.dumps({"status": "error", "text": _("Your task has been regenerated. This current task is outdated.")})
-
-                # Reparse user input with array for multiple choices
-                init_var = {
-                    problem.get_id(): problem.input_type()()
-                    for problem in task.get_problems() if problem.input_type() in [dict, list]
-                }
-                userinput = task.adapt_input_for_backend(web.input(**init_var))
-
-                if not task.input_is_consistent(userinput, self.default_allowed_file_extensions, self.default_max_file_size):
-                    web.header('Content-Type', 'application/json')
-                    return json.dumps({"status": "error", "text": _("Please answer to all the questions and verify the extensions of the files "
-                                                                  "you want to upload. Your responses were not tested.")})
-                del userinput['@action']
-
-                # Get debug info if the current user is an admin
-                debug = is_admin
-                if "@debug-mode" in userinput:
-                    if userinput["@debug-mode"] == "ssh" and debug:
-                        debug = "ssh"
-                    del userinput['@debug-mode']
-
-                # Start the submission
-                try:
-                    submissionid, oldsubids = self.submission_manager.add_job(task, userinput, debug)
-                    web.header('Content-Type', 'application/json')
-                    return json.dumps({"status": "ok", "submissionid": str(submissionid), "remove": oldsubids, "text": _("<b>Your submission has been sent...</b>")})
-                except Exception as ex:
-                    web.header('Content-Type', 'application/json')
-                    return json.dumps({"status": "error", "text": str(ex)})
-
-            elif "@action" in userinput and userinput["@action"] == "check" and "submissionid" in userinput:
-                result = self.submission_manager.get_submission(userinput['submissionid'], user_check=not is_staff)
-                if result is None:
-                    web.header('Content-Type', 'application/json')
-                    return json.dumps({'status': "error", "text": _("Internal error")})
-                elif self.submission_manager.is_done(result, user_check=not is_staff):
-                    web.header('Content-Type', 'application/json')
-                    result = self.submission_manager.get_input_from_submission(result)
-                    result = self.submission_manager.get_feedback_from_submission(task, result, show_everything=is_staff)
-
-                    # user_task always exists as we called user_saw_task before
-                    user_task = self.database.user_tasks.find_one({
-                        "courseid":task.get_course_id(),
-                        "taskid": task.get_id(),
-                        "username": self.user_manager.session_username()
-                    })
-
-                    default_submissionid = user_task.get('submissionid', None)
-                    if default_submissionid is None:
-                        # This should never happen, as user_manager.update_user_stats is called whenever a submission is done.
-                        return json.dumps({'status': "error", "text": _("Internal error")})
-
-                    return self.submission_to_json(task, result, is_admin, False, default_submissionid == result['_id'], tags=task.get_tags())
-                else:
-                    web.header('Content-Type', 'application/json')
-                    return self.submission_to_json(task, result, is_admin)
-
-            elif "@action" in userinput and userinput["@action"] == "load_submission_input" and "submissionid" in userinput:
-                submission = self.submission_manager.get_submission(userinput["submissionid"], user_check=not is_staff)
-                submission = self.submission_manager.get_input_from_submission(submission)
-                submission = self.submission_manager.get_feedback_from_submission(task, submission, show_everything=is_staff)
-                if not submission:
-                    raise web.notfound()
-=======
         course = self.course_factory.get_course(courseid)
         if not self.user_manager.course_is_open_to_user(course, username, isLTI):
             return self.template_helper.get_renderer().course_unavailable()
@@ -301,7 +214,6 @@
             userinput = task.adapt_input_for_backend(web.input(**init_var))
 
             if not task.input_is_consistent(userinput, self.default_allowed_file_extensions, self.default_max_file_size):
->>>>>>> cf729597
                 web.header('Content-Type', 'application/json')
                 return json.dumps({"status": "error", "text": _("Please answer to all the questions and verify the extensions of the files "
                                                               "you want to upload. Your responses were not tested.")})
