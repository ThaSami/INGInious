# -*- coding: utf-8 -*-
#
# This file is part of INGInious. See the LICENSE and the COPYRIGHTS files for
# more information about the licensing of this file.

""" Starts the webapp """
from gridfs import GridFS
from pymongo import MongoClient
import web
from web.debugerror import debugerror

from inginious.frontend.common.arch_helper import create_arch, start_asyncio_and_zmq
from inginious.frontend.webapp.cookieless_app import CookieLessCompatibleApplication
from inginious.frontend.webapp.database_updater import update_database
from inginious.frontend.common.plugin_manager import PluginManager
from inginious.common.course_factory import create_factories

from inginious.frontend.webapp.lti_outcome_manager import LTIOutcomeManager
from inginious.frontend.webapp.tasks import WebAppTask
from inginious.frontend.webapp.courses import WebAppCourse
from inginious.frontend.webapp.submission_manager import WebAppSubmissionManager
from inginious.frontend.common.template_helper import TemplateHelper
from inginious.frontend.webapp.user_manager import UserManager
from inginious.frontend.common.session_mongodb import MongoStore
import inginious.frontend.webapp.pages.course_admin.utils as course_admin_utils
from inginious.frontend.common.submission_manager import update_pending_jobs

urls = (
    r'/?', 'inginious.frontend.webapp.pages.index.IndexPage',
    r'/index', 'inginious.frontend.webapp.pages.index.IndexPage',
    r'/course/([^/]+)', 'inginious.frontend.webapp.pages.course.CoursePage',
    r'/course/([^/]+)/([^/]+)', 'inginious.frontend.webapp.pages.tasks.TaskPage',
    r'/course/([^/]+)/([^/]+)/(.*)', 'inginious.frontend.webapp.pages.tasks.TaskPageStaticDownload',
    r'/aggregation/([^/]+)', 'inginious.frontend.webapp.pages.aggregation.AggregationPage',
    r'/queue', 'inginious.frontend.webapp.pages.queue.QueuePage',
    r'/admin/([^/]+)', 'inginious.frontend.webapp.pages.course_admin.utils.CourseRedirect',
    r'/admin/([^/]+)/settings', 'inginious.frontend.webapp.pages.course_admin.settings.CourseSettings',
    r'/admin/([^/]+)/students', 'inginious.frontend.webapp.pages.course_admin.student_list.CourseStudentListPage',
    r'/admin/([^/]+)/student/([^/]+)', 'inginious.frontend.webapp.pages.course_admin.student_info.CourseStudentInfoPage',
    r'/admin/([^/]+)/student/([^/]+)/([^/]+)', 'inginious.frontend.webapp.pages.course_admin.student_task.CourseStudentTaskPage',
    r'/admin/([^/]+)/student/([^/]+)/([^/]+)/([^/]+)', 'inginious.frontend.webapp.pages.course_admin.submission.CourseStudentTaskSubmission',
    r'/admin/([^/]+)/aggregations', 'inginious.frontend.webapp.pages.course_admin.aggregation_list.CourseAggregationListPage',
    r'/admin/([^/]+)/aggregation/([^/]+)', 'inginious.frontend.webapp.pages.course_admin.aggregation_info.CourseAggregationInfoPage',
    r'/admin/([^/]+)/aggregation/([^/]+)/([^/]+)', 'inginious.frontend.webapp.pages.course_admin.aggregation_task.CourseAggregationTaskPage',
    r'/admin/([^/]+)/tasks', 'inginious.frontend.webapp.pages.course_admin.task_list.CourseTaskListPage',
    r'/admin/([^/]+)/task/([^/]+)', 'inginious.frontend.webapp.pages.course_admin.task_info.CourseTaskInfoPage',
    r'/admin/([^/]+)/edit/aggregation/([^/]+)', 'inginious.frontend.webapp.pages.course_admin.aggregation_edit.CourseEditAggregation',
    r'/admin/([^/]+)/edit/aggregations', 'inginious.frontend.webapp.pages.course_admin.aggregation_edit.CourseEditAggregation',
    r'/admin/([^/]+)/edit/task/([^/]+)', 'inginious.frontend.webapp.pages.course_admin.task_edit.CourseEditTask',
    r'/admin/([^/]+)/edit/task/([^/]+)/files', 'inginious.frontend.webapp.pages.course_admin.task_edit_file.CourseTaskFiles',
    r'/admin/([^/]+)/download', 'inginious.frontend.webapp.pages.course_admin.download.CourseDownloadSubmissions',
    r'/admin/([^/]+)/replay', 'inginious.frontend.webapp.pages.course_admin.replay.CourseReplaySubmissions',
    r'/admin/([^/]+)/danger', 'inginious.frontend.webapp.pages.course_admin.danger_zone.CourseDangerZonePage',
    r'/api/v0/auth_methods', 'inginious.frontend.webapp.pages.api.auth_methods.APIAuthMethods',
    r'/api/v0/authentication', 'inginious.frontend.webapp.pages.api.authentication.APIAuthentication',
    r'/api/v0/courses', 'inginious.frontend.webapp.pages.api.courses.APICourses',
    r'/api/v0/courses/([a-zA-Z_\-\.0-9]+)', 'inginious.frontend.webapp.pages.api.courses.APICourses',
    r'/api/v0/courses/([a-zA-Z_\-\.0-9]+)/tasks', 'inginious.frontend.webapp.pages.api.tasks.APITasks',
    r'/api/v0/courses/([a-zA-Z_\-\.0-9]+)/tasks/([a-zA-Z_\-\.0-9]+)', 'inginious.frontend.webapp.pages.api.tasks.APITasks',
    r'/api/v0/courses/([a-zA-Z_\-\.0-9]+)/tasks/([a-zA-Z_\-\.0-9]+)/submissions', 'inginious.frontend.webapp.pages.api.submissions.APISubmissions',
    r'/api/v0/courses/([a-zA-Z_\-\.0-9]+)/tasks/([a-zA-Z_\-\.0-9]+)/submissions/([a-zA-Z_\-\.0-9]+)',
        'inginious.frontend.webapp.pages.api.submissions.APISubmissionSingle',
    r'/lti/([^/]+)/([^/]+)', 'inginious.frontend.webapp.pages.lti.LTILaunchPage',
    r'/lti/task', 'inginious.frontend.webapp.pages.lti.LTITaskPage',
    r'/lti/login', 'inginious.frontend.webapp.pages.lti.LTILoginPage'
)

urls_maintenance = (
    '/.*', 'inginious.frontend.webapp.pages.maintenance.MaintenancePage'
)


def _put_configuration_defaults(config):
    """
    :param config: the basic configuration as a dict
    :return: the same dict, but with defaults for some unfilled parameters
    """
    if 'allowed_file_extensions' not in config:
        config['allowed_file_extensions'] = [".c", ".cpp", ".java", ".oz", ".zip", ".tar.gz", ".tar.bz2", ".txt"]
    if 'max_file_size' not in config:
        config['max_file_size'] = 1024 * 1024
    return config


def _close_app(app, mongo_client, client):
    """ Ensures that the app is properly closed """
    app.stop()
    client.close()
    mongo_client.close()


def get_app(config):
    """
    :param config: the configuration dict
    :return: A new app
    """
    config = _put_configuration_defaults(config)

    mongo_client = MongoClient(host=config.get('mongo_opt', {}).get('host', 'localhost'))
    database = mongo_client[config.get('mongo_opt', {}).get('database', 'INGInious')]
    gridfs = GridFS(database)

    appli = CookieLessCompatibleApplication(MongoStore(database, 'sessions'))

    if config.get("maintenance", False):
        template_helper = TemplateHelper(PluginManager(), None,
                                         'frontend/webapp/templates',
                                         'frontend/webapp/templates/layout',
                                         'frontend/webapp/templates/layout_lti',
                                         config.get('use_minified_js', True))
        template_helper.add_to_template_globals("get_homepath", appli.get_homepath)
        appli.template_helper = template_helper
        appli.init_mapping(urls_maintenance)
        return appli.wsgifunc(), appli.stop

    task_directory = config["tasks_directory"]
    default_allowed_file_extensions = config['allowed_file_extensions']
    default_max_file_size = config['max_file_size']

    zmq_context, _ = start_asyncio_and_zmq()

    # Init the different parts of the app
    plugin_manager = PluginManager()

    course_factory, task_factory = create_factories(task_directory, plugin_manager, WebAppCourse, WebAppTask)

    user_manager = UserManager(appli.get_session(), database, config.get('superadmins', []))

    update_pending_jobs(database)

    client = create_arch(config, task_directory, zmq_context)

    lti_outcome_manager = LTIOutcomeManager(database, user_manager, course_factory)

    submission_manager = WebAppSubmissionManager(client, user_manager, database, gridfs, plugin_manager, lti_outcome_manager)

<<<<<<< HEAD
    batch_manager = BatchManager(client, database, gridfs, submission_manager, user_manager,
                                 task_directory)

    template_helper = TemplateHelper(plugin_manager, user_manager, 'frontend/webapp/templates',
                                     'frontend/webapp/templates/layout',
                                     'frontend/webapp/templates/layout_lti',
=======
    template_helper = TemplateHelper(plugin_manager, 'frontend/webapp/templates', 'frontend/webapp/templates/layout',
>>>>>>> 8ad6a95d
                                     config.get('use_minified_js', True))

    # Init web mail
    smtp_conf = config.get('smtp', None)
    if smtp_conf is not None:
        web.config.smtp_server = smtp_conf["host"]
        web.config.smtp_port = int(smtp_conf["port"])
        web.config.smtp_starttls = bool(smtp_conf.get("starttls", False))
        web.config.smtp_username = smtp_conf.get("username", "")
        web.config.smtp_password = smtp_conf.get("password", "")
        web.config.smtp_sendername = smtp_conf.get("sendername", "no-reply@ingnious.org")

    # Update the database
    update_database(database, gridfs, course_factory, user_manager)

    # Add some helpers for the templates
    template_helper.add_to_template_globals("get_homepath", appli.get_homepath)
    template_helper.add_to_template_globals("user_manager", user_manager)
    template_helper.add_to_template_globals("default_allowed_file_extensions", default_allowed_file_extensions)
    template_helper.add_to_template_globals("default_max_file_size", default_max_file_size)
    template_helper.add_other("course_admin_menu",
                              lambda course, current: course_admin_utils.get_menu(course, current, template_helper.get_renderer(False),
                                                                                  plugin_manager, user_manager))

    # Not found page
    appli.notfound = lambda: web.notfound(template_helper.get_renderer().notfound('Page not found'))

    # Enable stacktrace display if logging is at level DEBUG
    if config.get('log_level', 'INFO') == 'DEBUG':
        appli.internalerror = debugerror

    # Insert the needed singletons into the application, to allow pages to call them
    appli.plugin_manager = plugin_manager
    appli.course_factory = course_factory
    appli.task_factory = task_factory
    appli.submission_manager = submission_manager
    appli.user_manager = user_manager
    appli.template_helper = template_helper
    appli.database = database
    appli.gridfs = gridfs
    appli.default_allowed_file_extensions = default_allowed_file_extensions
    appli.default_max_file_size = default_max_file_size
    appli.backup_dir = config.get("backup_directory", './backup')
    appli.webterm_link = config.get("webterm", None)
    appli.lti_outcome_manager = lti_outcome_manager

    # Init the mapping of the app
    appli.init_mapping(urls)

    # Loads plugins
    plugin_manager.load(client, appli, course_factory, task_factory, database, user_manager, submission_manager, config.get("plugins", []))

    # Start the inginious.backend
    client.start()

    return appli.wsgifunc(), lambda: _close_app(appli, mongo_client, client)<|MERGE_RESOLUTION|>--- conflicted
+++ resolved
@@ -134,16 +134,9 @@
 
     submission_manager = WebAppSubmissionManager(client, user_manager, database, gridfs, plugin_manager, lti_outcome_manager)
 
-<<<<<<< HEAD
-    batch_manager = BatchManager(client, database, gridfs, submission_manager, user_manager,
-                                 task_directory)
-
     template_helper = TemplateHelper(plugin_manager, user_manager, 'frontend/webapp/templates',
                                      'frontend/webapp/templates/layout',
                                      'frontend/webapp/templates/layout_lti',
-=======
-    template_helper = TemplateHelper(plugin_manager, 'frontend/webapp/templates', 'frontend/webapp/templates/layout',
->>>>>>> 8ad6a95d
                                      config.get('use_minified_js', True))
 
     # Init web mail
