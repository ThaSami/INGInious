--- conflicted
+++ resolved
@@ -99,14 +99,9 @@
                         students = [username]
 
                     # Display the task itself
-<<<<<<< HEAD
-                    return self.template_helper.get_renderer().task(course, task, self.submission_manager.get_user_submissions(task),
-                                                                    self.webterm_link)
-=======
                     return self.template_helper.get_renderer().task(course, task,
                                                                     self.submission_manager.get_user_submissions(task),
-                                                                    students, eval_submission, user_task, self.remote_ssh_manager.is_active())
->>>>>>> 1c21c64b
+                                                                    students, eval_submission, user_task, self.webterm_link)
             except:
                 if web.config.debug:
                     raise
