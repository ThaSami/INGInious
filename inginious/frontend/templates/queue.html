$def with (jobs, from_timestamp)

$#
$# This file is part of INGInious. See the LICENSE and the COPYRIGHTS files for
$# more information about the licensing of this file.
$#

$var title: $:_("Job queue")

$# Start content
$def NavbarF():
    <nav aria-label="breadcrumb">
        <ol class="breadcrumb">
            <li class="breadcrumb-item active"><a href="#"><i class="fa fa-dashboard"></i> $:_("Job queue")
                <span class="sr-only">$:_("(current)")</span></a>
            </li>
        </ol>
    </nav>
$var Navbar: $:NavbarF()

<h2>$:_("Job queue")</h2>
<<<<<<< HEAD
=======
<p>$:_("This page shows a <strong>snapshot</strong> of the job queue.")</p>
>>>>>>> 8bf8c3f1

$if jobs is not None and len(jobs) > 0:
    <table class="table table-striped">
        <tr>
            <th>$:_("Id")</th>
            <th>$:_("Started at")</th>
            <th>$:_("Status")</th>
            <th>$:_("Course/Task")</th>
            <th>$:_("Users")</th>
            <th>$:_("Grading steps")</th>
            <th>$:_("Last update")</th>
        </tr>
        $for job in jobs:
            <tr>
                <td>$job["_id"]</td>
                <td>$job["submitted_on"].strftime("%d/%m/%Y %H:%M:%S")</td>
                <td>
                    $if job["status"] == "waiting":
                        $:_("Waiting")
                    $elif job["status"] == "processing":
                        $:_("Processing")
                    $else:
                        $:_("Unknown")
                </td>
                <td>$job["courseid"]/$job["taskid"]</td>
                <td>$",".join(job["username"])</td>
                <td>
                    <ul class="fa-ul">
                        $for idx, step in enumerate(job["grading_steps"]):
                            <li>
                                $if idx < len(job["grading_step_done_by"]) - 1:
                                    <span class="fa-li"><i class="fa fa-check"></i></span>
                                $elif idx == job["next_grading_step_idx"]:
                                    $if job["status"] == "processing":
                                        <span class="fa-li"><i class="fa fa-spinner fa-pulse"></i></span>
                                    $else:
                                        <span class="fa-li"><i class="fa fa-spinner"></i></span>
                                $else:
                                    <span class="fa-li"><i class="fa fa-ellipsis-h"></i></span>
                                $step
                                $if idx < len(job["grading_step_done_by"]):
                                    ($job["grading_step_done_by"][idx])
                            </li>
                        <li>
                            $if job["next_grading_step_idx"] == -1:
                                $if job["status"] == "processing":
                                    <span class="fa-li"><i class="fa fa-spinner fa-pulse"></i></span>
                                $else:
                                    <span class="fa-li"><i class="fa fa-spinner"></i></span>
                            $else:
                                <span class="fa-li"><i class="fa fa-ellipsis-h"></i></span>
                            $:_("Finalizing")
                        </li>
                    </ul>
                </td>
                <td>$job["grading_step_last_update"].strftime("%d/%m/%Y %H:%M:%S")</td>
            </tr>
    </table>
$else:
<<<<<<< HEAD
    $:_("There are no ungraded submissions")
=======
    <p>$:_("There are no jobs running")</p>

<h3>$:_("Jobs in queue")</h3>
$if jobs_waiting is not None and len(jobs_waiting) > 0:
    <table class="table table-striped">
        <tr>
            <th>$:_("Type")</th>
            <th>$:_("Local")</th>
            <th>$:_("Name")</th>
            <th>$:_("Launcher name")</th>
            <th>$:_("Maximum runtime in seconds")</th>
        </tr>
        $for (job_id, is_current_client_job, info, launcher, max_end) in jobs_waiting:
        <tr>
            <td data-toggle="tooltip" data-placement="right" title="$job_id">Task</td>
            <td>
                $if is_current_client_job:
                    $:_("Yes")
                $else:
                    $:_("No")
            </td>
            <td>$info</td>
            <td>$launcher</td>
            <td>$max_end</td>
        </tr>
    </table>
$else:
    <p>$:_("There are no jobs waiting in queue")</p>
>>>>>>> 8bf8c3f1
<|MERGE_RESOLUTION|>--- conflicted
+++ resolved
@@ -19,10 +19,6 @@
 $var Navbar: $:NavbarF()
 
 <h2>$:_("Job queue")</h2>
-<<<<<<< HEAD
-=======
-<p>$:_("This page shows a <strong>snapshot</strong> of the job queue.")</p>
->>>>>>> 8bf8c3f1
 
 $if jobs is not None and len(jobs) > 0:
     <table class="table table-striped">
@@ -82,35 +78,4 @@
             </tr>
     </table>
 $else:
-<<<<<<< HEAD
-    $:_("There are no ungraded submissions")
-=======
-    <p>$:_("There are no jobs running")</p>
-
-<h3>$:_("Jobs in queue")</h3>
-$if jobs_waiting is not None and len(jobs_waiting) > 0:
-    <table class="table table-striped">
-        <tr>
-            <th>$:_("Type")</th>
-            <th>$:_("Local")</th>
-            <th>$:_("Name")</th>
-            <th>$:_("Launcher name")</th>
-            <th>$:_("Maximum runtime in seconds")</th>
-        </tr>
-        $for (job_id, is_current_client_job, info, launcher, max_end) in jobs_waiting:
-        <tr>
-            <td data-toggle="tooltip" data-placement="right" title="$job_id">Task</td>
-            <td>
-                $if is_current_client_job:
-                    $:_("Yes")
-                $else:
-                    $:_("No")
-            </td>
-            <td>$info</td>
-            <td>$launcher</td>
-            <td>$max_end</td>
-        </tr>
-    </table>
-$else:
-    <p>$:_("There are no jobs waiting in queue")</p>
->>>>>>> 8bf8c3f1
+    $:_("There are no ungraded submissions")