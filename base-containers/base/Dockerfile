--- conflicted
+++ resolved
@@ -9,15 +9,10 @@
 RUN     yum clean metadata && \
         yum -y install epel-release && \
         yum -y upgrade && \
-<<<<<<< HEAD
-        yum -y install python python35u-pip python35u zip unzip tar sed openssh-server openssl bind-utils iproute file && \
-        pip3.5 install msgpack-python pyzmq jinja2 PyYAML timeout-decorator ipython && ln -s /usr/bin/python3.5 /usr/bin/python3 && \
+        yum -y install python python36-pip python36 zip unzip tar sed openssh-server openssl bind-utils iproute file && \
+        pip3.6 install msgpack-python pyzmq jinja2 PyYAML timeout-decorator ipython && \
         sed -i "s/override_install_langs=en_US.utf8/#override_install_langs=en_US.utf8/g" /etc/yum.conf && \
         yum -y reinstall glibc-common && \
-=======
-        yum -y install python python36-pip python36 zip unzip tar sed openssh-server openssl bind-utils iproute file && \
-        pip3.6 install msgpack-python pyzmq jinja2 PyYAML timeout-decorator && \
->>>>>>> 15f32419
         yum clean all
 
 # Allow to run commands
@@ -27,22 +22,15 @@
         mv /INGInious/bin/* /bin
 
 # Install everything needed to allow INGInious' python libs to be loaded
-<<<<<<< HEAD
 RUN     chmod -R 644 /INGInious/inginious_container_api && \
-        mkdir -p /usr/lib/python3.5/site-packages/inginious_container_api && \
-        cp -R /INGInious/inginious_container_api/*.py  /usr/lib/python3.5/site-packages/inginious_container_api && \
-        echo "inginious_container_api" > /usr/lib/python3.5/site-packages/inginious_container_api.pth
+        mkdir -p /usr/lib/python3.6/site-packages/inginious_container_api && \
+        cp -R /INGInious/inginious_container_api/*.py  /usr/lib/python3.6/site-packages/inginious_container_api && \
+        echo "inginious_container_api" > /usr/lib/python3.6/site-packages/inginious_container_api.pth
 
 # This maintains backward compatibility
-RUN     mkdir -p /usr/lib/python3.5/site-packages/inginious && \
-        cp -R /INGInious/inginious_container_api/*.py  /usr/lib/python3.5/site-packages/inginious && \
-        echo "inginious" > /usr/lib/python3.5/site-packages/inginious.pth
-=======
-RUN     chmod -R 644 /INGInious/inginious && \
-        mkdir -p /usr/lib/python3.6/site-packages/inginious && \
-        cp -R /INGInious/inginious/*.py  /usr/lib/python3.6/site-packages/inginious && \
+RUN     mkdir -p /usr/lib/python3.6/site-packages/inginious && \
+        cp -R /INGInious/inginious_container_api/*.py  /usr/lib/python3.6/site-packages/inginious && \
         echo "inginious" > /usr/lib/python3.6/site-packages/inginious.pth
->>>>>>> 15f32419
 
 # Delete unneeded folders
 RUN     rm -R /INGInious
