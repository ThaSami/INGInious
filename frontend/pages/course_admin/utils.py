# -*- coding: utf-8 -*-
#
# Copyright (c) 2014-2015 Université Catholique de Louvain.
#
# This file is part of INGInious.
#
# INGInious is free software: you can redistribute it and/or modify
# it under the terms of the GNU Affero General Public License as published
# by the Free Software Foundation, either version 3 of the License, or
# (at your option) any later version.
#
# INGInious is distributed in the hope that it will be useful,
# but WITHOUT ANY WARRANTY; without even the implied warranty of
# MERCHANTABILITY or FITNESS FOR A PARTICULAR PURPOSE.  See the
# GNU Affero General Public License for more details.
#
# You should have received a copy of the GNU Affero General Public
# License along with INGInious.  If not, see <http://www.gnu.org/licenses/>.
""" Utilities for administration pages """

import StringIO
import cStringIO
import codecs
import csv

import web

from frontend.base import get_template_renderer
from frontend.custom.courses import FrontendCourse
from frontend.plugins.plugin_manager import PluginManager
import frontend.user as User


def get_course_and_check_rights(courseid, taskid=None, allow_all_staff=True):
    """ Returns the course with id ```courseid``` and the task with id ```taskid```, and verify the rights of the user.
        Raise web.notfound() when there is no such course of if the users has not enough rights.

        :param courseid: the course on which to check rights
        :param taskid: If not None, returns also the task with id ```taskid```
        :param allow_all_staff: allow admins AND tutors to see the page. If false, all only admins.
        :returns (Course, Task)
    """

    try:
        if User.is_logged_in():
            course = FrontendCourse(courseid)
            if allow_all_staff:
                if User.get_username() not in course.get_staff():
                    raise web.notfound()
            else:
                if User.get_username() not in course.get_admins():
                    raise web.notfound()

            if taskid is None:
                return (course, None)
            else:
                return (course, course.get_task(taskid))
        else:
            raise web.notfound()
    except:
        raise web.notfound()


class UnicodeWriter(object):
    """
    A CSV writer which will write rows to CSV file "f",
    which is encoded in the given encoding.
    """

    def __init__(self, f, dialect=csv.excel, encoding="utf-8", **kwds):
        # Redirect output to a queue
        self.queue = cStringIO.StringIO()
        self.writer = csv.writer(self.queue, dialect=dialect, **kwds)
        self.stream = f
        self.encoder = codecs.getincrementalencoder(encoding)()

    def writerow(self, row):
        """ Writes a row to the CSV file """
        self.writer.writerow([s.encode("utf-8") for s in row])
        # Fetch UTF-8 output from the queue ...
        data = self.queue.getvalue()
        data = data.decode("utf-8")
        # ... and reencode it into the target encoding
        data = self.encoder.encode(data)
        # write to the target stream
        self.stream.write(data)
        # empty queue
        self.queue.truncate(0)

    def writerows(self, rows):
        """ Writes multiple rows to the CSV file """
        for row in rows:
            self.writerow(row)


def make_csv(data):
    """ Returns the content of a CSV file with the data of the dict/list data """
    # Convert sub-dicts to news cols
    for entry in data:
        rval = entry
        if isinstance(data, dict):
            rval = data[entry]
        todel = []
        toadd = {}
        for key, val in rval.iteritems():
            if isinstance(val, dict):
                for key2, val2 in val.iteritems():
                    toadd[str(key) + "[" + str(key2) + "]"] = val2
                todel.append(key)
        for k in todel:
            del rval[k]
        for k, v in toadd.iteritems():
            rval[k] = v

    # Convert everything to CSV
    columns = set()
    output = [[]]
    if isinstance(data, dict):
        output[0].append("id")
        for entry in data:
            for col in data[entry]:
                columns.add(col)
    else:
        for entry in data:
            for col in entry:
                columns.add(col)

    columns = sorted(columns)

    for col in columns:
        output[0].append(col)

    if isinstance(data, dict):
        for entry in data:
            new_output = [str(entry)]
            for col in columns:
                new_output.append(unicode(data[entry][col]) if col in data[entry] else "")
            output.append(new_output)
    else:
        for entry in data:
            new_output = []
            for col in columns:
                new_output.append(unicode(entry[col]) if col in entry else "")
            output.append(new_output)

    csv_string = StringIO.StringIO()
    csv_writer = UnicodeWriter(csv_string)
    for row in output:
        csv_writer.writerow(row)
    csv_string.seek(0)
    web.header('Content-Type', 'text/csv; charset=utf-8')
    web.header('Content-disposition', 'attachment; filename=export.csv')
    return csv_string.read()


def get_menu(course, current):
    """ Returns the HTML of the menu used in the administration. ```current``` is the current page of section """
    custom_renderer = get_template_renderer('templates/')

    default_entries = []
    if User.get_username() in course.get_admins():
<<<<<<< HEAD
        default_entries += [("settings", "<span class='fa fa-cog'></span> Course settings")]

    default_entries += [("students", "<span class='fa fa-user'></span> Students")]

    if course.is_group_course():
        default_entries += [("groups", "<span class='fa fa-users'></span> Groups")]

    default_entries += [("tasks", "<span class='fa fa-tasks'></span> Tasks")]
=======
        default_entries += [("settings", "<span class='glyphicon glyphicon-cog'></span> Course settings"),
                            ("batch", "<i class='fa fa-rocket'></i> Batch operations")]
    default_entries += [("students", "<span class='glyphicon glyphicon-user'></span> Students"),
                        ("tasks", "<span class='glyphicon glyphicon-tasks'></span> Tasks")]
>>>>>>> 7819d994

    # Hook should return a tuple (link,name) where link is the relative link from the index of the course administration.
    additionnal_entries = [entry for entry in PluginManager.get_instance().call_hook('course_admin_menu', course=course) if entry is not None]

    return custom_renderer.course_admin.menu(course, default_entries + additionnal_entries, current)


class CourseRedirect(object):
    """ Redirect admins to /settings and tutors to /task """

    def GET(self, courseid):
        """ GET request """
        course, _ = get_course_and_check_rights(courseid)
        if User.get_username() in course.get_tutors():
            raise web.seeother('/admin/{}/tasks'.format(courseid))
        else:
            raise web.seeother('/admin/{}/settings'.format(courseid))

    def POST(self, courseid):
        """ POST request """
        return self.GET(courseid)<|MERGE_RESOLUTION|>--- conflicted
+++ resolved
@@ -159,8 +159,8 @@
 
     default_entries = []
     if User.get_username() in course.get_admins():
-<<<<<<< HEAD
-        default_entries += [("settings", "<span class='fa fa-cog'></span> Course settings")]
+        default_entries += [("settings", "<span class='fa fa-cog'></span> Course settings"),
+                            ("batch", "<i class='fa fa-rocket'></i> Batch operations")]
 
     default_entries += [("students", "<span class='fa fa-user'></span> Students")]
 
@@ -168,12 +168,6 @@
         default_entries += [("groups", "<span class='fa fa-users'></span> Groups")]
 
     default_entries += [("tasks", "<span class='fa fa-tasks'></span> Tasks")]
-=======
-        default_entries += [("settings", "<span class='glyphicon glyphicon-cog'></span> Course settings"),
-                            ("batch", "<i class='fa fa-rocket'></i> Batch operations")]
-    default_entries += [("students", "<span class='glyphicon glyphicon-user'></span> Students"),
-                        ("tasks", "<span class='glyphicon glyphicon-tasks'></span> Tasks")]
->>>>>>> 7819d994
 
     # Hook should return a tuple (link,name) where link is the relative link from the index of the course administration.
     additionnal_entries = [entry for entry in PluginManager.get_instance().call_hook('course_admin_menu', course=course) if entry is not None]
